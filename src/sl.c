/**
 * @file   sl.c
 * @author Tero Isannainen <tero.isannainen@gmail.com>
 * @date   Sat Jul  8 17:05:06 2017
 *
 * @brief  Simple to use string library.
 *
 */

#include <stdio.h>
#include <string.h>
#include <stdarg.h>
#include <assert.h>
#include <sys/stat.h>
#include <ctype.h>
#include <fcntl.h>
#include <unistd.h>

#include "sl.h"



/* ------------------------------------------------------------
 * Utility macros
 * ------------------------------------------------------------ */

/* clang-format off */
#define sl_malsize(s)  (sizeof(sl_s) + s)

#define sl_str(s)      ((char*)&(s->str[0]))
#define sl_base(s)     ((sl)((s)-(sizeof(sl_s))))
#define sl_len(s)      (((sl)((s)-(sizeof(sl_s))))->len)
#define sl_len1(s)     ((((sl)((s)-(sizeof(sl_s))))->len)+1)
#define sl_res(s)      (((sl)((s)-(sizeof(sl_s))))->res)
#define sl_end(s)      ((char*)((s)+sl_len(s)))

#define sc_len(s)      strlen(s)
#define sc_len1(s)     (strlen(s)+1)
/* clang-format on */




/* ------------------------------------------------------------
 * Utility functions.
 * ------------------------------------------------------------ */


/**
 * Ensure that SL has reservation of at least size.
 *
 * @param ss   SL.
 * @param size Reservation size requirement.
 */
static void sl_ensure( slp ss, sl_size_t size )
{
    slres( ss, size );
}


/**
 * Display SL.
 *
 * @param ss SL.
 */
static void sl_prn( sls ss )
{
    printf( "%s\n", ss );
    printf( "  len: %d\n", sl_len( ss ) );
    printf( "  res: %d\n", sl_res( ss ) );
}


/**
 * Copy "src" to "dst" and return pointer to end of "dst".
 *
 * @param dst Destination str.
 * @param src Source str.
 *
 * @return Pointer to dst end.
 */
static char* sl_cpy( char* dst, char* src )
{
    int i = 0;
    while ( src[ i ] ) {
        dst[ i ] = src[ i ];
        i++;
    }
    return &( dst[ i ] );
}


/**
 * Return file size or (-1 on error).
 *
 * @param filename Name of file.
 *
 * @return File size.
 */
static off_t sl_fsize( const char* filename )
{
    struct stat st;

    if ( stat( filename, &st ) == 0 )
        return st.st_size;

    return -1; // GCOV_EXCL_LINE
}


/**
 * Normalize (possibly negative) SL index. Positive index is saturated
 * to SL length, and negative index is normalized.
 *
 * -1 means last char in SL, -2 second to last, etc. Index after last
 * char can only be expressed by positive indeces. E.g. for SL with
 * length of 4 the indeces are:
 *
 * Chars:     a  b  c  d  \0
 * Positive:  0  1  2  3  4
 * Negative: -4 -3 -2 -1
 *
 * @param ss  SL.
 * @param idx Index to SL.
 *
 * @return Unsigned (positive) index to SL.
 */
static sl_size_t sl_norm_idx( sls ss, int idx )
{
    sl_size_t ret;

    if ( idx < 0 ) {
        ret = sl_len( ss ) + idx;
    } else if ( (sl_size_t)idx > sl_len( ss ) ) {
        ret = sl_len( ss );
    } else {
        ret = idx;
    }

    return ret;
}



/* ------------------------------------------------------------
 * Library
 * ------------------------------------------------------------ */

sls slnew( sl_size_t size )
{
    sl s;
    s = (sl)sl_malloc( sl_malsize( size ) );
    s->res = size;
    s->len = 0;
    s->str[ 0 ] = 0;
    return sl_str( s );
}


sls sluse( void* ss, sl_size_t size )
{
    sl s = ss;
    s->res = size - sizeof( sl_s );
    s->len = 0;
    s->str[ 0 ] = 0;
    return sl_str( s );
}


sls sldel( slp ss )
{
    sl_free( sl_base( *ss ) );
    *ss = 0;
    return NULL;
}


sls slres( slp ss, sl_size_t size )
{
    if ( sl_res( *ss ) < size ) {
        sl s;
        s = sl_base( *ss );
        s = (sl)sl_realloc( s, sl_malsize( size ) );
        s->res = size;
        *ss = sl_str( s );
    }

    return *ss;
}


sls slmin( slp ss )
{
    sl_size_t len = sl_len1( *ss );

    if ( sl_res( *ss ) > len ) {
        sl s;
        s = sl_base( *ss );
        s = (sl)sl_realloc( s, sl_malsize( len ) );
        s->res = len;
        *ss = sl_str( s );
    }

    return *ss;
}


static sls slcpy_base( slp s1, char* s2, sl_size_t len1 )
{
    sl_ensure( s1, len1 );
    strncpy( *s1, s2, len1 );
    sl_len( *s1 ) = len1 - 1;
    return *s1;
}

sls slcpy( slp s1, sls s2 )
{
    return slcpy_base( s1, s2, sl_len1( s2 ) );
}


sls slcpy_c( slp s1, char* s2 )
{
    return slcpy_base( s1, s2, sc_len1( s2 ) );
}


sls slfil( slp ss, char c, sl_size_t cnt )
{
    ssize_t len = sl_len( *ss );
    sl_ensure( ss, len + cnt + 1 );
    char* p = &( ( *ss )[ len ] );
    for ( sl_size_t i = 0; i < cnt; i++, p++ )
        *p = c;
    *p = 0;
    sl_len( *ss ) += cnt;
    return *ss;
}


sls sldup( sls ss )
{
    sls sn;
    sn = slnew( sl_res( ss ) );
    slcpy( &sn, ss );
    return sn;
}


sls slrep( sls ss )
{
    sls sn;
    sn = slnew( sl_len( ss ) + 1 );
    slcpy( &sn, ss );
    return sn;
}


sls slclr( sls ss )
{
    sl_len( ss ) = 0;
    *ss = 0;
    return ss;
}


sls slstr_c( char* cs )
{
    sl_size_t len = sc_len1( cs );
    sls       ss = slnew( len );
    strncpy( ss, cs, len );
    sl_len( ss ) = len - 1;
    return ss;
}


sls slsiz_c( char* cs, sl_size_t size )
{
    sl_size_t len = sc_len1( cs );
    sls       ss;
    if ( size > len )
        ss = slnew( size );
    else
        ss = slnew( len );
    slcpy_c( &ss, cs );
    return ss;
}


sl_size_t sllen( sls ss )
{
    return sl_len( ss );
}


sl_size_t slall( sls ss )
{
    return sl_res( ss );
}


sl slsl( sls ss )
{
    return sl_base( ss );
}


char slend( sls ss )
{
    if ( sl_len( ss ) == 0 )
        return 0;
    else
        return ss[ sl_len( ss ) - 1 ];
}


int slcmp( sls s1, sls s2 )
{
    return strcmp( s1, s2 );
}


int sldff( sls s1, sls s2 )
{
    if ( sl_len( s1 ) != sl_len( s2 ) )
        return 1;
    else if ( strcmp( s1, s2 ) == 0 )
        return 0;
    else
        return 1;
}


static int sl_cmp( const void* s1, const void* s2 )
{
    return strcmp( *(char* const*)s1, *(char* const*)s2 );
}


void slsrt( sla sa, sl_size_t len )
{
    qsort( sa, len, sizeof( char* ), sl_cmp );
}


static sls slcat_base( slp s1, char* s2, sl_size_t len1 )
{
    sl_ensure( s1, sl_len( *s1 ) + len1 );
    strncpy( sl_end( *s1 ), s2, len1 );
    sl_len( *s1 ) += len1 - 1;
    return *s1;
}

sls slcat( slp s1, sls s2 )
{
    return slcat_base( s1, s2, sl_len1( s2 ) );
}
sls slcat_c( slp s1, char* s2 )
{
    return slcat_base( s1, s2, sc_len1( s2 ) );
}


sls slpsh( slp ss, int pos, char c )
{
<<<<<<< HEAD
  pos = sl_norm_idx( *ss, pos );
  sl s = sl_base(*ss);
  sl_ensure( ss, sl_len(*ss)+1 );
  if ( (sl_size_t)pos != s->len )
    memmove( &s->str[pos+1], &s->str[pos], s->len-pos );
  s->str[pos] = c;
  s->len++;
  s->str[s->len] = 0;
  return *ss;
=======
    pos = sl_norm_idx( *ss, pos );
    sl s = sl_base( *ss );
    sl_ensure( ss, sl_len( *ss ) + 1 );
    if ( (sl_size_t)pos != s->len )
        memmove( &s->str[ pos + 1 ], &s->str[ pos ], s->len - pos );
    s->str[ pos ] = c;
    s->len++;
    s->str[ s->len ] = 0;
    return *ss;
>>>>>>> 265a4e9e
}


sls slpop( sls ss, int pos )
{
    pos = sl_norm_idx( ss, pos );
    sl s = sl_base( ss );
    if ( (sl_size_t)pos != s->len ) {
        memmove( &s->str[ pos ], &s->str[ pos + 1 ], s->len - pos );
        s->len--;
    }
    return ss;
}


sls sllim( sls ss, int pos )
{
    sl s = sl_base( ss );
    s->str[ pos ] = 0;
    s->len = pos;
    return ss;
}


sls slcut( sls ss, int cnt )
{
    int pos;
    sl s = sl_base( ss );
    if ( cnt >= 0 ) {
        pos = s->len - cnt;
        s->str[ pos ] = 0;
        s->len = pos;
        return ss;
    } else {
        sl_size_t len = s->len + cnt;
        pos = -cnt;
        memmove( s->str, &s->str[ pos ], len );
        s->len = len;
        s->str[ len ] = 0;
        return ss;
    }
}


sls slsel( sls ss, int a, int b )
{
    sl_size_t an, bn;

    /* Normalize a. */
    an = sl_norm_idx( ss, a );

    /* Normalize b. */
    bn = sl_norm_idx( ss, b );

    /* Reorder. */
    if ( bn < an ) {
        int t;
        t = an;
        an = bn;
        bn = t;
    }

    sl s = sl_base( ss );
    memmove( s->str, &s->str[ an ], bn - an );
    s->str[ bn - an ] = 0;
    s->len = bn - an;

    return ss;
}


static sls slins_base( slp s1, int pos, char* s2, sl_size_t len1 )
{
    sl_size_t len = sl_len( *s1 ) + len1;
    sl_ensure( s1, len );

    len1--;

    sl_size_t posn = sl_norm_idx( *s1, pos );

    /*
     *          tail
     *         /
     * abcd....efghi
     */

    sl_size_t tail = posn + len1;

    memmove( ( *s1 ) + tail, ( *s1 ) + posn, ( sl_len( *s1 ) - posn ) );
    strncpy( ( *s1 ) + posn, s2, len1 );
    sl_len( *s1 ) += len1;

    /* Terminate change SL. */
    sl s = sl_base( *s1 );
    s->str[ s->len ] = 0;


    return *s1;
}

sls slins( slp s1, int pos, sls s2 )
{
    return slins_base( s1, pos, s2, sl_len1( s2 ) );
}
sls slins_c( slp s1, int pos, char* s2 )
{
    return slins_base( s1, pos, s2, sc_len1( s2 ) );
}


sls slfmt( slp ss, char* fmt, ... )
{
    sls     ret;
    va_list ap;

    va_start( ap, fmt );
    ret = slvpr( ss, fmt, ap );
    va_end( ap );

    return ret;
}


sls slvpr( slp ss, char* fmt, va_list ap )
{
    va_list coap;

    /* Copy ap to coap for second va-call. */
    va_copy( coap, ap );

    int size;
    size = vsnprintf( NULL, 0, fmt, ap );

    if ( size < 0 )
        return NULL;

    size++;
    sl_ensure( ss, sl_len( *ss ) + size );

    size = vsnprintf( sl_end( *ss ), size, fmt, coap );
    va_end( coap );

    sl_len( *ss ) += size;

    return *ss;
}


int slinv( sls ss, int pos )
{
    if ( pos > 0 )
        return -1 * ( sl_len( ss ) - pos );
    else
        return sl_len( ss ) + pos;
}


int slfcr( sls ss, char c, sl_size_t pos )
{
    while ( pos < sl_len( ss ) && ss[ pos ] != c )
        pos++;

    if ( pos == sl_len( ss ) )
        return -1;
    else
        return pos;
}


int slfcl( sls ss, char c, sl_size_t pos )
{
    while ( pos > 0 && ss[ pos ] != c )
        pos--;

    if ( pos == 0 && ss[ pos ] != c )
        return -1;
    else
        return pos;
}


int slidx( sls s1, char* s2 )
{
    if ( s2[ 0 ] == 0 )
        return -1;

    int i1 = 0;
    int i2 = 0;
    int i;

    while ( s1[ i1 ] ) {
        i = i1;
        if ( s1[ i ] == s2[ i2 ] ) {
            while ( s1[ i ] == s2[ i2 ] && s2[ i2 ] ) {
                i++;
                i2++;
            }
            if ( s2[ i2 ] == 0 )
                return i1;
        }
        i1++;
    }

    return -1;
}


/**
 * Divide SL by replacing "c" with 0. Count the number of segments and
 * assign "div" to point to start of each segment.
 *
 * If size is less than 0, count only the number of segments.
 *
 * @param ss   SL.
 * @param c    Division char.
 * @param size Segment limit (size of div).
 * @param div  Storage for segments.
 *
 * @return Number of segments.
 */
static int sldiv_base( sls ss, char c, int size, char** div )
{
    int   divcnt = 0;
    char *a, *b;

    a = ss;
    b = ss;

    while ( *b ) {
        if ( *b == c ) {
            if ( size >= 0 )
                *b = 0;
            if ( divcnt < size ) {
                div[ divcnt ] = a;
                b += 1;
                a = b;
            }
            divcnt++;
        }
        b++;
    }

    if ( divcnt < size && size >= 0 )
        div[ divcnt ] = a;

    return divcnt + 1;
}


int sldiv( sls ss, char c, int size, char*** div )
{
    if ( size < 0 ) {
        /* Just count size, don't replace chars. */
        return sldiv_base( ss, c, -1, NULL );
    } else if ( *div ) {
        /* Use pre-allocated storage. */
        return sldiv_base( ss, c, size, *div );
    } else {
        /* Calculate size and allocate storage. */
        size = sldiv_base( ss, c, -1, NULL );
        *div = (char**)sl_malloc( size * sizeof( char* ) );
        return sldiv_base( ss, c, size, *div );
    }
}


/**
 * Segment SL by replacing "sc" with 0. Count the number of segments
 * and assign "div" to point to start of each segment.
 *
 * If size is less than 0, count only the number of segments.
 *
 * @param ss   SL.
 * @param c    Division char.
 * @param size Segment limit (size of div).
 * @param div  Storage for segments.
 *
 * @return Number of segments.
 */
static int slseg_base( sls ss, char* sc, int size, char** div )
{
    int   divcnt = 0;
    int   idx;
    int   len = strlen( sc );
    char *a, *b;

    a = ss;
    b = ss;

    while ( *a ) {
        idx = slidx( a, sc );
        if ( idx >= 0 ) {
            b = a + idx;
            if ( size >= 0 )
                *b = 0;
            if ( divcnt < size ) {
                div[ divcnt ] = a;
            }
            b += len;
            a = b;
            divcnt++;
        } else {
            break;
        }
    }

    if ( divcnt < size && size >= 0 )
        div[ divcnt ] = a;

    return divcnt + 1;
}


int slseg( sls ss, char* sc, int size, char*** div )
{
    if ( size < 0 ) {
        /* Just count size, don't replace chars. */
        return slseg_base( ss, sc, -1, NULL );
    } else if ( *div ) {
        /* Use pre-allocated storage. */
        return slseg_base( ss, sc, size, *div );
    } else {
        /* Calculate size and allocate storage. */
        size = slseg_base( ss, sc, -1, NULL );
        *div = (char**)sl_malloc( size * sizeof( char* ) );
        return slseg_base( ss, sc, size, *div );
    }
}


sls slglu( sla sa, sl_size_t size, char* glu )
{
    int       len = 0;
    sl_size_t i;

    /* Calc sa len. */
    i = 0;
    while ( i < size )
        len += strlen( sa[ i++ ] );

    /* Add glu len. */
    len += ( size - 1 ) * strlen( glu );

    sls ss;
    ss = slnew( len + 1 );
    sl_len( ss ) = len;

    /* Build result. */
    char* p = ss;
    i = 0;
    while ( i < size ) {
        p = sl_cpy( p, sa[ i ] );
        if ( i < ( size - 1 ) )
            p = sl_cpy( p, glu );
        i++;
    }
    ss[ sl_len( ss ) ] = 0;

    return ss;
}


char* sltok( sls ss, char* delim, char** pos )
{
    if ( *pos == 0 ) {
        /* First iteration. */
        int idx;
        idx = slidx( ss, delim );
        if ( idx < 0 )
            return NULL;
        else {
            ss[ idx ] = 0;
            *pos = &( ss[ idx ] );
            return ss;
        }
    } else if ( *pos == sl_end( ss ) ) {
        /* Passed the last iteration. */
        return NULL;
    } else {
        /* Fix nulled char. */
        **pos = delim[ 0 ];
        char* p = *pos;
        p += strlen( delim );

        if ( *p == 0 ) {
            /* ss ended with delim, so we are done. */
            *pos = sl_end( ss );
            return NULL;
        }

        /* Find next delim. */
        int idx;
        idx = slidx( p, delim );
        if ( idx < 0 ) {
            /* Last token, mark this by: */
            *pos = sl_end( ss );
            return p;
        } else {
            p[ idx ] = 0;
            *pos = &( p[ idx ] );
            return p;
        }
    }
}


sls slext( sls ss, char* ext )
{
    char* pos;
    char* t;

    pos = NULL;
    t = sltok( ss, ext, &pos );
    if ( t ) {
        sl_len( ss ) = pos - ss;
        return ss;
    } else
        return NULL;
}


sls sldir( sls ss )
{
    int i;

    /* Find first "/" from end to beg. */
    i = sl_len( ss );
    while ( i > 0 && ss[ i ] != '/' )
        i--;

    if ( i == 0 ) {
        if ( ss[ i ] == '/' ) {
            ss[ 1 ] = 0;
            sl_len( ss ) = 1;
        } else {
            ss[ 0 ] = '.';
            ss[ 1 ] = 0;
            sl_len( ss ) = 1;
            return ss;
        }
    } else {
        ss[ i ] = 0;
        sl_len( ss ) = i;
    }

    return ss;
}


sls slbas( sls ss )
{
    int i;

    /* Find first "/" from end to beg. */
    i = sl_len( ss );
    while ( i > 0 && ss[ i ] != '/' )
        i--;

    if ( i == 0 && ss[ i ] != '/' ) {
        return ss;
    } else {
        i++;
        sl_len( ss ) = sl_len( ss ) - i;
        memmove( ss, &( ss[ i ] ), sl_len( ss ) );
        ss[ sl_len( ss ) ] = 0;
    }

    return ss;
}


sls slswp( sls ss, char f, char t )
{
    sl_size_t i;

    i = 0;
    while ( i < sl_len( ss ) ) {
        if ( ss[ i ] == f )
            ss[ i ] = t;
        i++;
    }

    return ss;
}


sls slmap( slp ss, char* f, char* t )
{
    /*
     * If "t" is longer than "f", loop and count how many instances of
     * "f" is found. Increase size of ss by N*t.len - N*f.len.
     *
     * Loop and find the next "f" index. Skip upto index and insert "t"
     * inplace. Continue until "f" is no more found and insert tail of
     * "ss".
     */

    sl_size_t f_len = sc_len( f );
    sl_size_t t_len = sc_len( t );

    int   idx;
    char *a, *b;

    if ( t_len > f_len ) {
        /* Calculate number of parts. */
        sl_size_t cnt = 0;

        /*
         * Replace XXX with YYYY.
         *
         * foooXXXfiiiXXXdiii
         * foooYYYYfiiiYYYYdiii
         *
         * Prepare org before copy as:
         * --foooXXXfiiiXXXdiii
         *
         *   OR
         *
         * foooXXXfiiiXXXdiiiXXX
         * foooYYYYfiiiYYYYdiiiYYYY
         */
        a = *ss;

        while ( 1 ) {
            idx = slidx( a, f );
            if ( idx >= 0 ) {
                cnt++;
                a += ( idx + f_len );
            } else {
                break;
            }
        }

        sl_size_t nlen;
        sl_size_t olen = sl_len( *ss );
        nlen = sl_len( *ss ) - ( cnt * f_len ) + ( cnt * t_len );
        sl_ensure( ss, nlen + 1 );
        sl_len( *ss ) = nlen;

        /*
         * Shift original ss content to right in order to enable copying
         * chars safely from right to left.
         */
        b = &( ( *ss )[ nlen - olen ] );
        memmove( b, *ss, olen + 1 );
        a = *ss;
    } else {
        /*
         * Replace XXX with YY.
         *
         * foooXXXfiiiXXXdiii
         * foooYYfiiiYYdiii
         */
        a = *ss;
        b = *ss;
    }

    while ( *b ) {
        idx = slidx( b, f );
        if ( idx >= 0 ) {
            strncpy( a, b, idx );
            a += idx;
            a = sl_cpy( a, t );
            b += ( idx + f_len );
        } else {
            a = sl_cpy( a, b );
            *a = 0;
            break;
        }
    }

    if ( *b == 0 )
        *a = 0;

    return *ss;
}


sls slcap( sls ss )
{
    if ( sl_len( ss ) > 0 )
        ss[ 0 ] = toupper( ss[ 0 ] );

    return ss;
}


sls sltou( sls ss )
{
    for ( sl_size_t i = 0; i < sl_len( ss ); i++ ) {
        ss[ i ] = toupper( ss[ i ] );
    }
    return ss;
}


sls sltol( sls ss )
{
    for ( sl_size_t i = 0; i < sl_len( ss ); i++ ) {
        ss[ i ] = tolower( ss[ i ] );
    }
    return ss;
}


sls slrdf( char* filename )
{
    sls ss;

    off_t size = sl_fsize( filename );
    if ( size < 0 )
        return NULL;

    ss = slnew( size + 1 );

    int fd;

    fd = open( filename, O_RDONLY );
    if ( fd == -1 )
        return NULL;
    read( fd, ss, size );
    ss[ size ] = 0;
    sl_len( ss ) = size;
    close( fd );

    return ss;
}


sls slwrf( sls ss, char* filename )
{
    int fd;

    fd = creat( filename, S_IWUSR | S_IRUSR );
    if ( fd == -1 )
        return NULL;
    write( fd, ss, sl_len( ss ) );
    close( fd );

    return ss;
}


void slprn( sls ss )
{
    sl_prn( ss );
}<|MERGE_RESOLUTION|>--- conflicted
+++ resolved
@@ -363,17 +363,6 @@
 
 sls slpsh( slp ss, int pos, char c )
 {
-<<<<<<< HEAD
-  pos = sl_norm_idx( *ss, pos );
-  sl s = sl_base(*ss);
-  sl_ensure( ss, sl_len(*ss)+1 );
-  if ( (sl_size_t)pos != s->len )
-    memmove( &s->str[pos+1], &s->str[pos], s->len-pos );
-  s->str[pos] = c;
-  s->len++;
-  s->str[s->len] = 0;
-  return *ss;
-=======
     pos = sl_norm_idx( *ss, pos );
     sl s = sl_base( *ss );
     sl_ensure( ss, sl_len( *ss ) + 1 );
@@ -383,7 +372,6 @@
     s->len++;
     s->str[ s->len ] = 0;
     return *ss;
->>>>>>> 265a4e9e
 }
 
 
